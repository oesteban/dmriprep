import os.path as op
from shutil import copyfile


def run_dmriprep(dwi_file, bvec_file, bval_file,
               subjects_dir, working_dir, out_dir):

    """
    Runs dmriprep for acquisitions with just one PE direction.

    """
    import nibabel as nib
    import nipype.interfaces.freesurfer as fs
    import nipype.interfaces.fsl as fsl
    import nipype.interfaces.io as nio
    import nipype.interfaces.utility as niu
    import nipype.pipeline.engine as pe
    import numpy as np
    from nipype.algorithms.rapidart import ArtifactDetect
    from nipype.interfaces.dipy import DTI
    from nipype.interfaces.fsl.utils import AvScale
    from nipype.utils.filemanip import fname_presuffix
    from nipype.workflows.dmri.fsl.epi import create_dmri_preprocessing

    wf = create_dmri_preprocessing(name='dmriprep',
                                   use_fieldmap=False,
                                   fieldmap_registration=False)
    wf.inputs.inputnode.ref_num = 0
    wf.inputs.inputnode.in_file = dwi_file
    wf.inputs.inputnode.in_bvec = bvec_file

    dwi_fname = op.split(dwi_file)[1].split(".nii.gz")[0]
    bids_sub_name = dwi_fname.split("_")[0]
    assert bids_sub_name.startswith("sub-")

    # inputnode = wf.get_node("inputnode")
    outputspec = wf.get_node("outputnode")

    # QC: FLIRT translation and rotation parameters
    flirt = wf.get_node("motion_correct.coregistration")
    # flirt.inputs.save_mats = True

    get_tensor = pe.Node(DTI(), name="dipy_tensor")
    wf.connect(outputspec, "dmri_corrected", get_tensor, "in_file")
    # wf.connect(inputspec2,"bvals", get_tensor, "in_bval")
    get_tensor.inputs.in_bval = bval_file
    wf.connect(outputspec, "bvec_rotated", get_tensor, "in_bvec")

    scale_tensor = pe.Node(name='scale_tensor', interface=fsl.BinaryMaths())
    scale_tensor.inputs.operation = 'mul'
    scale_tensor.inputs.operand_value = 1000
    wf.connect(get_tensor, 'out_file', scale_tensor, 'in_file')

    fslroi = pe.Node(fsl.ExtractROI(t_min=0, t_size=1), name="fslroi")
    wf.connect(outputspec, "dmri_corrected", fslroi, "in_file")

    bbreg = pe.Node(fs.BBRegister(contrast_type="t2", init="fsl",
                                  out_fsl_file=True, subjects_dir=subjects_dir,
                                  epi_mask=True), name="bbreg")
    # wf.connect(inputspec2,"fsid", bbreg,"subject_id")
    bbreg.inputs.subject_id = 'freesurfer'  # bids_sub_name
    wf.connect(fslroi, "roi_file", bbreg, "source_file")

    voltransform = pe.Node(fs.ApplyVolTransform(inverse=True),
                           iterfield=['source_file', 'reg_file'],
                           name='transform')
    voltransform.inputs.subjects_dir = subjects_dir

    vt2 = voltransform.clone("transform_aparcaseg")
    vt2.inputs.interp = "nearest"

    def binarize_aparc(aparc_aseg):
        img = nib.load(aparc_aseg)
        data, aff = img.get_data(), img.affine
        outfile = fname_presuffix(
            aparc_aseg, suffix="bin.nii.gz",
            newpath=op.abspath("."), use_ext=False
        )
        nib.Nifti1Image((data > 0).astype(float), aff).to_filename(outfile)
        return outfile

    # wf.connect(inputspec2, "mask_nii", voltransform, "target_file")
    create_mask = pe.Node(niu.Function(input_names=["aparc_aseg"],
                                       output_names=["outfile"],
                                       function=binarize_aparc),
                          name="bin_aparc")

    def get_aparc_aseg(subjects_dir, sub):
        return op.join(subjects_dir, sub, "mri", "aparc+aseg.mgz")

    create_mask.inputs.aparc_aseg = get_aparc_aseg(subjects_dir, 'freesurfer')
    wf.connect(create_mask, "outfile", voltransform, "target_file")

    wf.connect(fslroi, "roi_file", voltransform, "source_file")
    wf.connect(bbreg, "out_reg_file", voltransform, "reg_file")

    vt2.inputs.target_file = get_aparc_aseg(subjects_dir, 'freesurfer')
    # wf.connect(inputspec2, "aparc_aseg", vt2, "target_file")
    wf.connect(fslroi, "roi_file", vt2, "source_file")
    wf.connect(bbreg, "out_reg_file", vt2, "reg_file")

    # AK (2017): THIS NODE MIGHT NOT BE NECESSARY
    # AK (2018) doesn't know why she said that above..
    threshold2 = pe.Node(fs.Binarize(min=0.5, out_type='nii.gz', dilate=1),
                         iterfield=['in_file'],
                         name='threshold2')
    wf.connect(voltransform, "transformed_file", threshold2, "in_file")

    # wf.connect(getmotion, "motion_params", datasink, "dti.@motparams")

    def get_flirt_motion_parameters(flirt_out_mats):
        def get_params(A):
            """This is a copy of spm's spm_imatrix where
            we already know the rotations and translations matrix,
            shears and zooms (as outputs from fsl FLIRT/avscale)
            Let A = the 4x4 rotation and translation matrix
            R = [          c5*c6,           c5*s6, s5]
                [-s4*s5*c6-c4*s6, -s4*s5*s6+c4*c6, s4*c5]
                [-c4*s5*c6+s4*s6, -c4*s5*s6-s4*c6, c4*c5]
            """
            def rang(b):
                a = min(max(b, -1), 1)
                return a
            Ry = np.arcsin(A[0, 2])
            # Rx = np.arcsin(A[1, 2] / np.cos(Ry))
            # Rz = np.arccos(A[0, 1] / np.sin(Ry))

            if (abs(Ry)-np.pi/2)**2 < 1e-9:
                Rx = 0
                Rz = np.arctan2(-rang(A[1, 0]), rang(-A[2, 0]/A[0, 2]))
            else:
                c = np.cos(Ry)
                Rx = np.arctan2(rang(A[1, 2]/c), rang(A[2, 2]/c))
                Rz = np.arctan2(rang(A[0, 1]/c), rang(A[0, 0]/c))

            rotations = [Rx, Ry, Rz]
            translations = [A[0, 3], A[1, 3], A[2, 3]]

            return rotations, translations

        motion_params = open(op.abspath('motion_parameters.par'), 'w')
        for mat in flirt_out_mats:
            res = AvScale(mat_file=mat).run()
            A = np.asarray(res.outputs.rotation_translation_matrix)
            rotations, translations = get_params(A)
            for i in rotations+translations:
                motion_params.write('%f ' % i)
            motion_params.write('\n')
        motion_params.close()
        motion_params = op.abspath('motion_parameters.par')
        return motion_params

    getmotion = pe.Node(
        niu.Function(input_names=["flirt_out_mats"],
                     output_names=["motion_params"],
                     function=get_flirt_motion_parameters),
        name="get_motion_parameters",
        iterfield="flirt_out_mats"
    )

    wf.connect(flirt, "out_matrix_file", getmotion, "flirt_out_mats")

    art = pe.Node(interface=ArtifactDetect(), name="art")
    art.inputs.use_differences = [True, True]
    art.inputs.save_plot = False
    art.inputs.use_norm = True
    art.inputs.norm_threshold = 3
    art.inputs.zintensity_threshold = 9
    art.inputs.mask_type = 'spm_global'
    art.inputs.parameter_source = 'FSL'

    wf.connect(getmotion, "motion_params", art, "realignment_parameters")
    wf.connect(outputspec, "dmri_corrected", art, "realigned_files")

    datasink = pe.Node(nio.DataSink(), name="sinker")
    datasink.inputs.base_directory = out_dir
    datasink.inputs.substitutions = [
        ("vol0000_flirt_merged.nii.gz", dwi_fname + '.nii.gz'),
        ("stats.vol0000_flirt_merged.txt", dwi_fname + ".art.json"),
        ("motion_parameters.par", dwi_fname + ".motion.txt"),
        ("_rotated.bvec", ".bvec"),
        ("aparc+aseg_warped_out", dwi_fname.replace("_dwi", "_aparc+aseg")),
        ("art.vol0000_flirt_merged_outliers.txt", dwi_fname + ".outliers.txt"),
        ("vol0000_flirt_merged", dwi_fname),
        ("_roi_bbreg_freesurfer", "_register"),
        ("aparc+asegbin_warped_thresh", dwi_fname.replace("_dwi", "_mask")),
        ("derivatives/dmriprep", "derivatives/{}/dmriprep".format(bids_sub_name))
    ]

    wf.connect(art, "statistic_files", datasink, "dmriprep.art.@artstat")
    wf.connect(art, "outlier_files", datasink, "dmriprep.art.@artoutlier")
    wf.connect(outputspec, "dmri_corrected", datasink, "dmriprep.dwi.@corrected")
    wf.connect(outputspec, "bvec_rotated", datasink, "dmriprep.dwi.@rotated")
    wf.connect(getmotion, "motion_params", datasink, "dmriprep.art.@motion")

    wf.connect(get_tensor, "out_file", datasink, "dmriprep.dti.@tensor")
    wf.connect(get_tensor, "fa_file", datasink, "dmriprep.dti.@fa")
    wf.connect(get_tensor, "md_file", datasink, "dmriprep.dti.@md")
    wf.connect(get_tensor, "ad_file", datasink, "dmriprep.dti.@ad")
    wf.connect(get_tensor, "rd_file", datasink, "dmriprep.dti.@rd")
    wf.connect(get_tensor, "out_file", datasink, "dmriprep.dti.@scaled_tensor")

    wf.connect(bbreg, "min_cost_file", datasink, "dmriprep.reg.@mincost")
    wf.connect(bbreg, "out_fsl_file", datasink, "dmriprep.reg.@fslfile")
    wf.connect(bbreg, "out_reg_file", datasink, "dmriprep.reg.@reg")
    wf.connect(threshold2, "binary_file", datasink, "dmriprep.anat.@mask")
    # wf.connect(vt2, "transformed_file", datasink, "dwi.@aparc_aseg")

    convert = pe.Node(fs.MRIConvert(out_type="niigz"), name="convert2nii")
    wf.connect(vt2, "transformed_file", convert, "in_file")
    wf.connect(convert, "out_file", datasink, "dmriprep.anat.@aparc_aseg")

    wf.base_dir = working_dir
    wf.run()

    copyfile(bval_file, op.join(
        out_dir, bids_sub_name, "dmriprep", "dwi",
        op.split(bval_file)[1]
    ))

    dmri_corrected = glob(op.join(out_dir, '*/dmriprep/dwi', '*.nii.gz'))[0]
    bvec_rotated = glob(op.join(out_dir, '*/dmriprep/dwi', '*.bvec'))[0]
    bval_file = glob(op.join(out_dir, '*/dmriprep/dwi', '*.bval'))[0]
    art_file = glob(op.join(out_dir, '*/dmriprep/art', '*.art.json'))[0]
    motion_file = glob(op.join(out_dir, '*/dmriprep/art', '*.motion.txt'))[0]
    outlier_file = glob(op.join(out_dir, '*/dmriprep/art', '*.outliers.txt'))[0]
    return dmri_corrected, bvec_rotated, art_file, motion_file, outlier_file


def run_dmriprep_pe(dwi_file, dwi_file_AP, dwi_file_PA, bvec_file, bval_file,
                    subjects_dir, working_dir, out_dir):
    """
    This assumes that there are scans with phase-encode directions AP/PA for
    topup.

    """

    import nipype.interfaces.freesurfer as fs
    import nipype.interfaces.fsl as fsl
    import nipype.interfaces.io as nio
    import nipype.interfaces.utility as niu
    import nipype.pipeline.engine as pe
    from nipype.interfaces.dipy import DTI
    from nipype.workflows.dmri.fsl.artifacts import all_fsl_pipeline

    # some bookkeeping (getting the filename, gettings the BIDS subject name)
    dwi_fname = op.split(dwi_file)[1].split(".nii.gz")[0]
    bids_sub_name = dwi_fname.split("_")[0]
    assert bids_sub_name.startswith("sub-")

    # Grab the preprocessing all_fsl_pipeline
    # AK: watch out, other datasets might be encoded LR
    epi_AP = {'echospacing': 66.5e-3, 'enc_dir': 'y-'}
    epi_PA = {'echospacing': 66.5e-3, 'enc_dir': 'y'}
    prep = all_fsl_pipeline(epi_params=epi_AP, altepi_params=epi_PA)

    # initialize an overall workflow
    wf = pe.Workflow(name="dmriprep")
    wf.base_dir = op.abspath(working_dir)

    prep.inputs.inputnode.in_file = dwi_file
    # prep.inputs.inputnode.alt_file = dwi_file_PA
    prep.inputs.inputnode.in_bvec = bvec_file
    prep.inputs.inputnode.in_bval = bval_file
    eddy = prep.get_node('fsl_eddy')
    eddy.inputs.repol = True
    eddy.inputs.niter = 1  # TODO: make this a parameter to the function with default 5

    def drop_eddy_outliers(outlier_report, threshold):
        """Get list of scans that exceed threshold for number of outliers

        Parameters
        ----------
        outlier_report: string
            Path to the fsl_eddy outlier report

        threshold: int or float
            If threshold is an int, it is treated as number of allowed outlier
            slices. If threshold is a float between 0 and 1 (exclusive), it is
            treated the fraction of allowed outlier slices before we drop the
            whole volume. Float param in not yet implemented

        Returns
        -------
        drop_scans: numpy.ndarray
            List of scan indices to drop
        """
        import numpy as np
        import os.path as op
        import parse
        with open(op.abspath(outlier_report), 'r') as fp:
            lines = fp.readlines()

        p = parse.compile(
            "Slice {slice:d} in scan {scan:d} is an outlier with "
            "mean {mean_sd:f} standard deviations off, and mean "
            "squared {mean_sq_sd:f} standard deviations off."
        )

        outliers = [p.parse(l).named for l in lines]
        scans = {d['scan'] for d in outliers}

        def num_outliers(scan, outliers):
            return len([d for d in outliers if d['scan'] == scan])

        drop_scans = np.array([
            s for s in scans
            if num_outliers(s, outliers) > threshold
        ])

        return drop_scans

    drop_outliers = pe.Node(niu.Function(
        input_names=["outlier_report", "threshold"],
        output_names=["drop_scans"],
        function=drop_eddy_outliers),
        name="drop_outliers"
    )

    drop_outliers.inputs.threshold = 1
    wf.connect(prep, "fsl_eddy.out_outlier_report",
               drop_outliers, "outlier_report")

    def save_outlier_list(drop_scans, outpath):
        """Save list of outlier scans to file

        Parameters
        ----------
        drop_scans: numpy.ndarray
            Path to the fsl_eddy outlier report

        outpath: string
            Path to output file where list is saved

        Returns
        -------
        outpath: string
            Path to output file where list is saved
        """
        import numpy as np
        np.savetxt(outpath, drop_scans, fmt="%d")
        return outpath

    save_drop_scans = pe.Node(niu.Function(
        input_names=["drop_scans", "outpath"],
        output_names=["outpath"],
        function=save_outlier_list),
        name="save_drop_scans"
    )

    wf.connect(drop_outliers, "drop_scans",
               save_drop_scans, "drop_scans")
    save_drop_scans.inputs.outpath = op.join(working_dir, 'outlier_report.txt')

    merge = pe.Node(fsl.Merge(dimension='t'), name="mergeAPPA")
    merge.inputs.in_files = [dwi_file_AP, dwi_file_PA]
    wf.connect(merge, 'merged_file', prep, 'inputnode.alt_file')

    fslroi = pe.Node(fsl.ExtractROI(t_min=0, t_size=1), name="fslroi")
    wf.connect(prep, "outputnode.out_file", fslroi, "in_file")

    bbreg = pe.Node(fs.BBRegister(contrast_type="t2", init="coreg",
                                  out_fsl_file=True,
                                  subjects_dir=subjects_dir,
                                  epi_mask=True),
                    name="bbreg")
    bbreg.inputs.subject_id = 'freesurfer'  # bids_sub_name
    wf.connect(fslroi, "roi_file", bbreg, "source_file")

    get_tensor = pe.Node(DTI(), name="dipy_tensor")
    wf.connect(prep, "outputnode.out_file", get_tensor, "in_file")
    get_tensor.inputs.in_bval = bval_file
    wf.connect(prep, "outputnode.out_bvec", get_tensor, "in_bvec")

    scale_tensor = pe.Node(name='scale_tensor', interface=fsl.BinaryMaths())
    scale_tensor.inputs.operation = 'mul'
    scale_tensor.inputs.operand_value = 1000
    wf.connect(get_tensor, 'out_file', scale_tensor, 'in_file')

    voltransform = pe.Node(fs.ApplyVolTransform(inverse=True),
                           iterfield=['source_file', 'reg_file'],
                           name='transform')
    voltransform.inputs.subjects_dir = subjects_dir

    vt2 = voltransform.clone("transform_aparcaseg")
    vt2.inputs.interp = "nearest"

    vt3 = voltransform.clone("transform_orig")

    def binarize_aparc(aparc_aseg):
        import nibabel as nib
        from nipype.utils.filemanip import fname_presuffix
        import os.path as op
        img = nib.load(aparc_aseg)
        data, aff = img.get_data(), img.affine
        outfile = fname_presuffix(
            aparc_aseg, suffix="bin.nii.gz",
            newpath=op.abspath("."), use_ext=False
        )
        nib.Nifti1Image((data > 0).astype(float), aff).to_filename(outfile)
        return outfile

    create_mask = pe.Node(niu.Function(input_names=["aparc_aseg"],
                                       output_names=["outfile"],
                                       function=binarize_aparc),
                          name="bin_aparc")

    def get_aparc_aseg(subjects_dir, sub):
        return op.join(subjects_dir, sub, "mri", "aparc+aseg.mgz")

    def get_orig(subjects_dir, sub):
        return op.join(subjects_dir, sub, "mri", "orig.mgz")

    create_mask.inputs.aparc_aseg = get_aparc_aseg(subjects_dir, 'freesurfer')
    wf.connect(create_mask, "outfile", voltransform, "target_file")

    wf.connect(fslroi, "roi_file", voltransform, "source_file")
    wf.connect(bbreg, "out_reg_file", voltransform, "reg_file")

    vt2.inputs.target_file = get_aparc_aseg(subjects_dir, 'freesurfer')
    wf.connect(fslroi, "roi_file", vt2, "source_file")
    wf.connect(bbreg, "out_reg_file", vt2, "reg_file")

    vt3.inputs.target_file = get_orig(subjects_dir, 'freesurfer')
    wf.connect(fslroi, "roi_file", vt3, "source_file")
    wf.connect(bbreg, "out_reg_file", vt3, "reg_file")

    # AK (2017): THIS NODE MIGHT NOT BE NECESSARY
    # AK (2018) doesn't know why she said that above..
    threshold2 = pe.Node(fs.Binarize(min=0.5, out_type='nii.gz', dilate=1),
                         iterfield=['in_file'],
                         name='threshold2')
    wf.connect(voltransform, "transformed_file", threshold2, "in_file")

    datasink = pe.Node(nio.DataSink(), name="sinker")
    datasink.inputs.base_directory = out_dir
    datasink.inputs.substitutions = [
        ("vol0000_flirt_merged.nii.gz", dwi_fname + '.nii.gz'),
        ("stats.vol0000_flirt_merged.txt", dwi_fname + ".art.json"),
        ("motion_parameters.par", dwi_fname + ".motion.txt"),
        ("_rotated.bvec", ".bvec"),
        ("art.vol0000_flirt_merged_outliers.txt", dwi_fname + ".outliers.txt"),
        ("vol0000_flirt_merged", dwi_fname),
        ("_roi_bbreg_freesurfer", "_register"),
        ("dwi/eddy_corrected", "dwi/%s" % dwi_fname),
        ("dti/eddy_corrected", "dti/%s" % dwi_fname.replace("_dwi", "")),
        ("reg/eddy_corrected", "reg/%s" % dwi_fname.replace("_dwi", "")),
        ("aparc+asegbin_warped_thresh", dwi_fname.replace("_dwi", "_mask")),
        ("aparc+aseg_warped_out", dwi_fname.replace("_dwi", "_aparc+aseg")),
        ("art.eddy_corrected_outliers", dwi_fname.replace("dwi", "outliers")),
        ("color_fa", "colorfa"),
        ("orig_warped_out", dwi_fname.replace("_dwi", "_T1w")),
        # ("eddy_corrected_", dwi_fname.replace("dwi", "")),
        ("stats.eddy_corrected", dwi_fname.replace("dwi", "artStats")),
        ("eddy_corrected.eddy_parameters", dwi_fname+".eddy_parameters"),
        ("qc/eddy_corrected", "qc/"+dwi_fname),
        ("derivatives/dmriprep", "derivatives/{}/dmriprep".format(bids_sub_name))
    ]

    wf.connect(prep, "outputnode.out_file", datasink, "dmriprep.dwi.@corrected")
    wf.connect(prep, "outputnode.out_bvec", datasink, "dmriprep.dwi.@rotated")
    wf.connect(prep, "fsl_eddy.out_parameter",
               datasink, "dmriprep.qc.@eddyparams")

    wf.connect(prep, "fsl_eddy.out_movement_rms",
               datasink, "dmriprep.qc.@eddyparamsrms")
    wf.connect(prep, "fsl_eddy.out_outlier_report",
               datasink, "dmriprep.qc.@eddyparamsreport")
    wf.connect(prep, "fsl_eddy.out_restricted_movement_rms",
               datasink, "dmriprep.qc.@eddyparamsrestrictrms")
    wf.connect(prep, "fsl_eddy.out_shell_alignment_parameters",
               datasink, "dmriprep.qc.@eddyparamsshellalign")

    wf.connect(get_tensor, "out_file", datasink, "dmriprep.dti.@tensor")
    wf.connect(get_tensor, "fa_file", datasink, "dmriprep.dti.@fa")
    wf.connect(get_tensor, "md_file", datasink, "dmriprep.dti.@md")
    wf.connect(get_tensor, "ad_file", datasink, "dmriprep.dti.@ad")
    wf.connect(get_tensor, "rd_file", datasink, "dmriprep.dti.@rd")
    wf.connect(get_tensor, "color_fa_file", datasink, "dmriprep.dti.@colorfa")
    wf.connect(get_tensor, "out_file", datasink, "dmriprep.dti.@scaled_tensor")

    wf.connect(bbreg, "min_cost_file", datasink, "dmriprep.reg.@mincost")
    wf.connect(bbreg, "out_fsl_file", datasink, "dmriprep.reg.@fslfile")
    wf.connect(bbreg, "out_reg_file", datasink, "dmriprep.reg.@reg")
    wf.connect(threshold2, "binary_file", datasink, "dmriprep.anat.@mask")

    convert = pe.Node(fs.MRIConvert(out_type="niigz"), name="convert2nii")
    wf.connect(vt2, "transformed_file", convert, "in_file")
    wf.connect(convert, "out_file", datasink, "dmriprep.anat.@aparc_aseg")

    convert1 = convert.clone("convertorig2nii")
    wf.connect(vt3, "transformed_file", convert1, "in_file")
    wf.connect(convert1, "out_file", datasink, "dmriprep.anat.@anat")

    def reportNodeFunc(dwi_corrected_file, eddy_rms, eddy_report,
                       color_fa_file, anat_mask_file):
        from dmriprep.qc import create_report_json

        report = create_report_json(dwi_corrected_file, eddy_rms, eddy_report,
                                    color_fa_file, anat_mask_file)
        return report

    reportNode = pe.Node(niu.Function(
        input_names=['dwi_corrected_file', 'eddy_rms',
                     'eddy_report', 'color_fa_file',
                     'anat_mask_file'],
        output_names=['report'],
        function=reportNodeFunc
    ), name="reportJSON")

    wf.connect(prep, "outputnode.out_file", reportNode, 'dwi_corrected_file')
    wf.connect(prep, "fsl_eddy.out_movement_rms", reportNode, 'eddy_rms')
    wf.connect(prep, "fsl_eddy.out_outlier_report", reportNode, 'eddy_report')
    wf.connect(threshold2, "binary_file", reportNode, 'anat_mask_file')
    wf.connect(get_tensor, "color_fa_file", reportNode, 'color_fa_file')

    wf.connect(reportNode, 'report', datasink, 'dmriprep.report.@report')
    wf.write_graph()

<<<<<<< HEAD
    wf.write_graph()
=======
    # TODO: take this out and just return workflow
>>>>>>> d751eb82
    wf.run()

    copyfile(bval_file, op.join(
        out_dir, "dmriprep", "dwi", op.split(bval_file)[1]
    ))<|MERGE_RESOLUTION|>--- conflicted
+++ resolved
@@ -517,11 +517,7 @@
     wf.connect(reportNode, 'report', datasink, 'dmriprep.report.@report')
     wf.write_graph()
 
-<<<<<<< HEAD
-    wf.write_graph()
-=======
     # TODO: take this out and just return workflow
->>>>>>> d751eb82
     wf.run()
 
     copyfile(bval_file, op.join(
